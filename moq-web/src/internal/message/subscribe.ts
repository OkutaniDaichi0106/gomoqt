--- conflicted
+++ resolved
@@ -1,6 +1,5 @@
 import type { Reader, Writer } from "@okudai/golikejs/io";
 import {
-<<<<<<< HEAD
   parseString,
   parseVarint,
   readFull,
@@ -10,16 +9,6 @@
   writeString,
   writeUint16,
   writeVarint,
-=======
-	parseString,
-	parseVarint,
-	readFull,
-	readVarint,
-	stringLen,
-	varintLen,
-	writeString,
-	writeVarint,
->>>>>>> a948da89
 } from "./message.ts";
 
 export interface SubscribeMessageInit {
@@ -32,121 +21,6 @@
 }
 
 export class SubscribeMessage {
-<<<<<<< HEAD
-  subscribeId: number;
-  broadcastPath: string;
-  trackName: string;
-  trackPriority: number;
-  minGroupSequence: number;
-  maxGroupSequence: number;
-
-  constructor(init: SubscribeMessageInit = {}) {
-    this.subscribeId = init.subscribeId ?? 0;
-    this.broadcastPath = init.broadcastPath ?? "";
-    this.trackName = init.trackName ?? "";
-    this.trackPriority = init.trackPriority ?? 0;
-    this.minGroupSequence = init.minGroupSequence ?? 0;
-    this.maxGroupSequence = init.maxGroupSequence ?? 0;
-  }
-
-  /**
-   * Returns the length of the message body (excluding the length prefix).
-   */
-  get len(): number {
-    return (
-      varintLen(this.subscribeId) +
-      stringLen(this.broadcastPath) +
-      stringLen(this.trackName) +
-      varintLen(this.trackPriority) +
-      varintLen(this.minGroupSequence) +
-      varintLen(this.maxGroupSequence)
-    );
-  }
-
-  /**
-   * Encodes the message to the writer.
-   * Go-style: encode(w io.Writer) error
-   */
-  async encode(w: Writer): Promise<Error | undefined> {
-    const msgLen = this.len;
-    let err: Error | undefined;
-
-    [, err] = await writeUint16(w, msgLen);
-    if (err) return err;
-
-    [, err] = await writeVarint(w, this.subscribeId);
-    if (err) return err;
-
-    [, err] = await writeString(w, this.broadcastPath);
-    if (err) return err;
-
-    [, err] = await writeString(w, this.trackName);
-    if (err) return err;
-
-    [, err] = await writeVarint(w, this.trackPriority);
-    if (err) return err;
-
-    [, err] = await writeVarint(w, this.minGroupSequence);
-    if (err) return err;
-
-    [, err] = await writeVarint(w, this.maxGroupSequence);
-    if (err) return err;
-
-    return undefined;
-  }
-
-  /**
-   * Decodes the message from the reader.
-   * Go-style: decode(r io.Reader) error
-   */
-  async decode(r: Reader): Promise<Error | undefined> {
-    let err: Error | undefined;
-
-    // Read message length
-    let msgLen: number;
-    [msgLen, , err] = await readUint16(r);
-    if (err) return err;
-
-    // Read message body into a buffer
-    const buf = new Uint8Array(msgLen);
-    [, err] = await readFull(r, buf);
-    if (err) return err;
-
-    // Parse fields from the buffer
-    let offset = 0;
-
-    // subscribeId
-    const [subscribeId, n1] = parseVarint(buf, offset);
-    this.subscribeId = subscribeId;
-    offset += n1;
-
-    // broadcastPath
-    const [broadcastPath, n2] = parseString(buf, offset);
-    this.broadcastPath = broadcastPath;
-    offset += n2;
-
-    // trackName
-    const [trackName, n3] = parseString(buf, offset);
-    this.trackName = trackName;
-    offset += n3;
-
-    // trackPriority
-    const [trackPriority, n4] = parseVarint(buf, offset);
-    this.trackPriority = trackPriority;
-    offset += n4;
-
-    // minGroupSequence
-    const [minGroupSequence, n5] = parseVarint(buf, offset);
-    this.minGroupSequence = minGroupSequence;
-    offset += n5;
-
-    // maxGroupSequence
-    const [maxGroupSequence, _n6] = parseVarint(buf, offset);
-    this.maxGroupSequence = maxGroupSequence;
-
-    return undefined;
-  }
-=======
 	subscribeId: number;
 	broadcastPath: string;
 	trackName: string;
@@ -185,8 +59,8 @@
 		const msgLen = this.len;
 		let err: Error | undefined;
 
-		[, err] = await writeVarint(w, msgLen);
-		if (err) return err;
+    [, err] = await writeUint16(w, msgLen);
+    if (err) return err;
 
 		[, err] = await writeVarint(w, this.subscribeId);
 		if (err) return err;
@@ -216,10 +90,10 @@
 	async decode(r: Reader): Promise<Error | undefined> {
 		let err: Error | undefined;
 
-		// Read message length
-		let msgLen: number;
-		[msgLen, , err] = await readVarint(r);
-		if (err) return err;
+    // Read message length
+    let msgLen: number;
+    [msgLen, , err] = await readUint16(r);
+    if (err) return err;
 
 		// Read message body into a buffer
 		const buf = new Uint8Array(msgLen);
@@ -260,5 +134,4 @@
 
 		return undefined;
 	}
->>>>>>> a948da89
 }