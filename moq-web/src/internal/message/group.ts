import type { Reader, Writer } from "@okudai/golikejs/io";
import {
<<<<<<< HEAD
  parseVarint,
  readFull,
  readUint16,
  varintLen,
  writeUint16,
  writeVarint,
=======
	parseVarint,
	readFull,
	readUint16,
	varintLen,
	writeUint16,
	writeVarint,
>>>>>>> 18bcd1b3
} from "./message.ts";

export interface GroupMessageInit {
	subscribeId?: number;
	sequence?: number;
}

export class GroupMessage {
	subscribeId: number;
	sequence: number;

	constructor(init: GroupMessageInit = {}) {
		this.subscribeId = init.subscribeId ?? 0;
		this.sequence = init.sequence ?? 0;
	}

	/**
	 * Returns the length of the message body (excluding the length prefix).
	 */
	get len(): number {
		return varintLen(this.subscribeId) + varintLen(this.sequence);
	}

	/**
	 * Encodes the message to the writer.
	 */
	async encode(w: Writer): Promise<Error | undefined> {
		const msgLen = this.len;
		let err: Error | undefined;

<<<<<<< HEAD
    [, err] = await writeUint16(w, msgLen);
    if (err) return err;
=======
		[, err] = await writeUint16(w, msgLen);
		if (err) return err;
>>>>>>> 18bcd1b3

		[, err] = await writeVarint(w, this.subscribeId);
		if (err) return err;

		[, err] = await writeVarint(w, this.sequence);
		if (err) return err;

		return undefined;
	}

<<<<<<< HEAD
  /**
   * Decodes the message from the reader.
   */
  async decode(r: Reader): Promise<Error | undefined> {
    const [msgLen, , err1] = await readUint16(r);
    if (err1) return err1;
=======
	/**
	 * Decodes the message from the reader.
	 */
	async decode(r: Reader): Promise<Error | undefined> {
		const [msgLen, , err1] = await readUint16(r);
		if (err1) return err1;
>>>>>>> 18bcd1b3

		const buf = new Uint8Array(msgLen);
		const [, err2] = await readFull(r, buf);
		if (err2) return err2;

		let offset = 0;

		[this.subscribeId, offset] = (() => {
			const [val, n] = parseVarint(buf, offset);
			return [val, offset + n];
		})();

		[this.sequence] = parseVarint(buf, offset);

		return undefined;
	}
}<|MERGE_RESOLUTION|>--- conflicted
+++ resolved
@@ -1,20 +1,11 @@
 import type { Reader, Writer } from "@okudai/golikejs/io";
 import {
-<<<<<<< HEAD
-  parseVarint,
-  readFull,
-  readUint16,
-  varintLen,
-  writeUint16,
-  writeVarint,
-=======
 	parseVarint,
 	readFull,
 	readUint16,
 	varintLen,
 	writeUint16,
 	writeVarint,
->>>>>>> 18bcd1b3
 } from "./message.ts";
 
 export interface GroupMessageInit {
@@ -45,13 +36,8 @@
 		const msgLen = this.len;
 		let err: Error | undefined;
 
-<<<<<<< HEAD
-    [, err] = await writeUint16(w, msgLen);
-    if (err) return err;
-=======
 		[, err] = await writeUint16(w, msgLen);
 		if (err) return err;
->>>>>>> 18bcd1b3
 
 		[, err] = await writeVarint(w, this.subscribeId);
 		if (err) return err;
@@ -62,21 +48,12 @@
 		return undefined;
 	}
 
-<<<<<<< HEAD
-  /**
-   * Decodes the message from the reader.
-   */
-  async decode(r: Reader): Promise<Error | undefined> {
-    const [msgLen, , err1] = await readUint16(r);
-    if (err1) return err1;
-=======
 	/**
 	 * Decodes the message from the reader.
 	 */
 	async decode(r: Reader): Promise<Error | undefined> {
 		const [msgLen, , err1] = await readUint16(r);
 		if (err1) return err1;
->>>>>>> 18bcd1b3
 
 		const buf = new Uint8Array(msgLen);
 		const [, err2] = await readFull(r, buf);
