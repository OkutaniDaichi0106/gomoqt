--- conflicted
+++ resolved
@@ -1,5 +1,4 @@
 import type { Reader, Writer } from "@okudai/golikejs/io";
-<<<<<<< HEAD
 import {
   parseVarint,
   readFull,
@@ -8,9 +7,6 @@
   writeUint16,
   writeVarint,
 } from "./message.ts";
-=======
-import { parseVarint, readFull, readVarint, varintLen, writeVarint } from "./message.ts";
->>>>>>> a948da89
 
 export interface SubscribeUpdateMessageInit {
 	trackPriority?: number;
@@ -19,81 +15,6 @@
 }
 
 export class SubscribeUpdateMessage {
-<<<<<<< HEAD
-  trackPriority: number;
-  minGroupSequence: number;
-  maxGroupSequence: number;
-
-  constructor(init: SubscribeUpdateMessageInit = {}) {
-    this.trackPriority = init.trackPriority ?? 0;
-    this.minGroupSequence = init.minGroupSequence ?? 0;
-    this.maxGroupSequence = init.maxGroupSequence ?? 0;
-  }
-
-  /**
-   * Returns the length of the message body (excluding the length prefix).
-   */
-  get len(): number {
-    return (
-      varintLen(this.trackPriority) +
-      varintLen(this.minGroupSequence) +
-      varintLen(this.maxGroupSequence)
-    );
-  }
-
-  /**
-   * Encodes the message to the writer.
-   */
-  async encode(w: Writer): Promise<Error | undefined> {
-    const msgLen = this.len;
-    let err: Error | undefined;
-
-    [, err] = await writeUint16(w, msgLen);
-    if (err) return err;
-
-    [, err] = await writeVarint(w, this.trackPriority);
-    if (err) return err;
-
-    [, err] = await writeVarint(w, this.minGroupSequence);
-    if (err) return err;
-
-    [, err] = await writeVarint(w, this.maxGroupSequence);
-    if (err) return err;
-
-    return undefined;
-  }
-
-  /**
-   * Decodes the message from the reader.
-   */
-  async decode(r: Reader): Promise<Error | undefined> {
-    const [msgLen, , err1] = await readUint16(r);
-    if (err1) return err1;
-
-    const buf = new Uint8Array(msgLen);
-    const [, err2] = await readFull(r, buf);
-    if (err2) return err2;
-
-    let offset = 0;
-
-    [this.trackPriority, offset] = (() => {
-      const [val, n] = parseVarint(buf, offset);
-      return [val, offset + n];
-    })();
-
-    [this.minGroupSequence, offset] = (() => {
-      const [val, n] = parseVarint(buf, offset);
-      return [val, offset + n];
-    })();
-
-    [this.maxGroupSequence] = (() => {
-      const [val, n] = parseVarint(buf, offset);
-      return [val, offset + n];
-    })();
-
-    return undefined;
-  }
-=======
 	trackPriority: number;
 	minGroupSequence: number;
 	maxGroupSequence: number;
@@ -122,8 +43,8 @@
 		const msgLen = this.len;
 		let err: Error | undefined;
 
-		[, err] = await writeVarint(w, msgLen);
-		if (err) return err;
+    [, err] = await writeUint16(w, msgLen);
+    if (err) return err;
 
 		[, err] = await writeVarint(w, this.trackPriority);
 		if (err) return err;
@@ -137,12 +58,12 @@
 		return undefined;
 	}
 
-	/**
-	 * Decodes the message from the reader.
-	 */
-	async decode(r: Reader): Promise<Error | undefined> {
-		const [msgLen, , err1] = await readVarint(r);
-		if (err1) return err1;
+  /**
+   * Decodes the message from the reader.
+   */
+  async decode(r: Reader): Promise<Error | undefined> {
+    const [msgLen, , err1] = await readUint16(r);
+    if (err1) return err1;
 
 		const buf = new Uint8Array(msgLen);
 		const [, err2] = await readFull(r, buf);
@@ -167,5 +88,4 @@
 
 		return undefined;
 	}
->>>>>>> a948da89
 }