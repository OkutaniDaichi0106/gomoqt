package moqt

import (
	"errors"
	"log/slog"
	"strings"
	"sync"
)

func NewRelayManager() *RelayManager {
	return &RelayManager{
		trackNamespaceTree: trackNamespaceTree{
			rootNode: &trackNamespaceNode{
				value:    "",
				children: make(map[string]*trackNamespaceNode),
			},
		},
	}
}

type RelayManager struct {
	trackNamespaceTree trackNamespaceTree
}

func (rm RelayManager) RegisterOrigin(origin *ServerSession, ann Announcement) {
	slog.Info("Registering an origin session")

	tnsNode := rm.newTrackNamespace(strings.Split(ann.TrackNamespace, "/"))

	if tnsNode.announcement != nil {
		slog.Info("updated an announcement", slog.Any("from", tnsNode.announcement), slog.Any("to", ann))
	}
	tnsNode.announcement = &ann

	if tnsNode.origin != nil {
		slog.Info("updated an origin session")
	}
	tnsNode.origin = origin
}

func (rm RelayManager) RegisterFollower(trackPrefix string, aw AnnounceWriter) {
	slog.Info("Registering a follower")

	tns := strings.Split(trackPrefix, "/")

	tnsNode := rm.newTrackNamespace(tns)

	if tnsNode.followers == nil {
		tnsNode.followers = make([]*AnnounceWriter, 1) // TODO: Tune the size
	}

	tnsNode.followers = append(tnsNode.followers, &aw)
}

func (rm RelayManager) RemoveAnnouncement(ann Announcement) {
	slog.Info("Remove an announcement")
	tns := strings.Split(ann.TrackNamespace, "/")

	err := rm.removeTrackNamespace(tns)
	if err != nil {
		slog.Error("failed to remove a Track Namespace", slog.String("error", err.Error()))
		return
	}
}

func (rm RelayManager) PublishAnnouncement(ann Announcement) {
	slog.Info("Publishing an announcement")

	tns := strings.Split(ann.TrackNamespace, "/")

	for i := range tns {
		tnsNode, ok := rm.findTrackNamespace(tns[:i])
		if !ok {
			break
		}

<<<<<<< HEAD
		for _, aw := range tnsNode.followers {
			aw.Announce(ann)
=======
		if len(tnsNode.followers) > 0 {
			for _, aw := range tnsNode.followers {
				aw.Announce(ann)
			}
>>>>>>> 33caff6b
		}
	}
}

// func (rm RelayManager) RegisterTrack(subscription Subscription) {
// 	//TODO
// }

func (rm RelayManager) GetInfo(trackNamespace, trackName string) (Info, bool) {
	tns := strings.Split(trackNamespace, "/")
	tnsNode, ok := rm.findTrackNamespace(tns)
	if !ok {
		return Info{}, false
	}

	tnNode, ok := tnsNode.findTrackName(trackName)
	if !ok {
		return Info{}, false
	}

	return tnNode.info, true
}

func (rm RelayManager) RecordInfo(trackNamespace string, trackName string, info Info) error {
	slog.Info("Recording a track information")
	tns := strings.Split(trackNamespace, "/")

	tnsNode, ok := rm.findTrackNamespace(tns)
	if !ok {
		return errors.New("track namespace not found")
	}

	tnNode, ok := tnsNode.findTrackName(trackName)
	if !ok {
		return errors.New("track name not found")
	}

	tnNode.info = info

	return nil
}

func (rm RelayManager) newTrackNamespace(trackNamespace []string) *trackNamespaceNode {
	return rm.trackNamespaceTree.insert(trackNamespace)
}

func (rm RelayManager) findTrackNamespace(trackNamespace []string) (*trackNamespaceNode, bool) {
	return rm.trackNamespaceTree.trace(trackNamespace)
}

func (rm RelayManager) removeTrackNamespace(trackNamespace []string) error {
	return rm.trackNamespaceTree.remove(trackNamespace)
}

func (rm RelayManager) findDestinations(trackNamespace []string, trackName string, order GroupOrder) ([]*session, bool) {
	// Find the Track Namespace
	tnsNode, ok := rm.findTrackNamespace(trackNamespace)
	if !ok {
		return nil, false
	}

	// Find the Track Name
	tnNode, ok := tnsNode.findTrackName(trackName)
	if !ok {
		return nil, false
	}

	// Verify the Group Order of the track
	if tnNode.groupOrder != order {
		return nil, false
	}

	return tnNode.destinations, true
}

type trackNamespaceTree struct {
	rootNode *trackNamespaceNode
}

func (tree trackNamespaceTree) insert(tns []string) *trackNamespaceNode {
	currentNode := tree.rootNode
	for _, nodeValue := range tns {
		// Verify the node has a child with the node value
		child, exists := currentNode.children[nodeValue]
		if exists && child != nil {
			// Move to the next child node
			currentNode = child
		} else {
			// Create new node and move to the new node
			newNode := &trackNamespaceNode{
				value:    nodeValue,
				children: make(map[string]*trackNamespaceNode),
			}
			currentNode.children[nodeValue] = newNode

			currentNode = newNode
		}
	}
	return currentNode
}

func (tree trackNamespaceTree) remove(tns []string) error {
	_, err := tree.rootNode.removeDescendants(tns, 0)
	return err
}

func (tree trackNamespaceTree) trace(tns []string) (*trackNamespaceNode, bool) {
	return tree.rootNode.trace(tns...)
}

type trackNamespaceNode struct {
	mu sync.RWMutex

	/*
	 * The string value in the tuple of the Track Namespace
	 */
	value string

	/*
	 * Children of the node
	 */
	children map[string]*trackNamespaceNode

	/*
	 * Track Name Nodes
	 */
	tracks map[string]*trackNameNode

	/*
	 * The origin session
	 */
	origin *ServerSession

	/*
	 * Announcement
	 */
	announcement *Announcement

	/*
	 * Announce Streams of followers to the Track Namespace
	 */
	followers []*AnnounceWriter
}

type trackNameNode struct {
	mu sync.RWMutex

	/*
	 * The string value of the Track Name
	 */
	value string

	/*
	 * The Group's order
	 */
	groupOrder GroupOrder

	/*
	 * The destination session
	 */
	destinations []*session

	/*
	 * Information of the Track
	 */
	info Info
}

func (node *trackNamespaceNode) removeDescendants(tns []string, depth int) (bool, error) {
	if node == nil {
		return false, errors.New("track namespace not found at " + tns[depth])
	}

	node.mu.Lock()
	defer node.mu.Unlock()

	if depth > len(tns) {
		return false, errors.New("invalid depth")
	}

	if depth == len(tns) {
		if len(node.children) == 0 {
			return true, nil
		}

		return false, nil
	}

	value := tns[depth]

	child, exists := node.children[value]

	if !exists {
		return false, errors.New("track namespace not found at " + value)
	}

	ok, err := child.removeDescendants(tns, depth+1)
	if err != nil {
		return false, err
	}

	if ok {
		node.mu.Lock()
		defer node.mu.Unlock()
		delete(node.children, value)

		return (len(node.children) == 0), nil
	}

	return false, nil
}

func (node *trackNamespaceNode) trace(values ...string) (*trackNamespaceNode, bool) {
	node.mu.RLock()
	defer node.mu.RUnlock()

	currentNode := node
	for _, nodeValue := range values {
		// Verify the node has a child with the node value
		child, exists := currentNode.children[nodeValue]
		if exists && child != nil {
			// Move to the next child node
			currentNode = child
		} else {
			return nil, false
		}
	}

	return currentNode, true
}

func (node *trackNamespaceNode) findTrackName(trackName string) (*trackNameNode, bool) {
	node.mu.RLock()
	defer node.mu.RUnlock()

	tnNode, ok := node.tracks[trackName]
	if !ok {
		return nil, false
	}

	return tnNode, true
}

/*
 * Create a new Track Name node when a subscriber makes a new subscription
 *
 */
func (tnsNode *trackNamespaceNode) newTrackName(trackName string) *trackNameNode {
	tnsNode.mu.Lock()
	defer tnsNode.mu.Unlock()

	tnsNode.tracks[trackName] = &trackNameNode{
		value: trackName,
	}

	return tnsNode.tracks[trackName]
}

func (node *trackNamespaceNode) getAnnouncements() []Announcement {
	var announcements []Announcement
	for _, childNode := range node.children {
		if childNode == nil {
			continue
		}
		announcements = append(announcements, childNode.getAnnouncements()...)
	}

	if node.announcement != nil {
		announcements = append(announcements, *node.announcement)
	}

	return announcements
}<|MERGE_RESOLUTION|>--- conflicted
+++ resolved
@@ -69,20 +69,14 @@
 	tns := strings.Split(ann.TrackNamespace, "/")
 
 	for i := range tns {
+	for i := range tns {
 		tnsNode, ok := rm.findTrackNamespace(tns[:i])
 		if !ok {
 			break
 		}
 
-<<<<<<< HEAD
 		for _, aw := range tnsNode.followers {
 			aw.Announce(ann)
-=======
-		if len(tnsNode.followers) > 0 {
-			for _, aw := range tnsNode.followers {
-				aw.Announce(ann)
-			}
->>>>>>> 33caff6b
 		}
 	}
 }
