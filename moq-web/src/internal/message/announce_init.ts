--- conflicted
+++ resolved
@@ -1,6 +1,5 @@
 import type { Reader, Writer } from "@okudai/golikejs/io";
 import {
-<<<<<<< HEAD
   parseStringArray,
   readFull,
   readUint16,
@@ -8,15 +7,6 @@
   varintLen,
   writeStringArray,
   writeUint16,
-=======
-	parseStringArray,
-	readFull,
-	readVarint,
-	stringLen,
-	varintLen,
-	writeStringArray,
-	writeVarint,
->>>>>>> a948da89
 } from "./message.ts";
 
 export interface AnnounceInitMessageInit {
@@ -48,13 +38,8 @@
 		const msgLen = this.len;
 		let err: Error | undefined;
 
-<<<<<<< HEAD
     [, err] = await writeUint16(w, msgLen);
     if (err) return err;
-=======
-		[, err] = await writeVarint(w, msgLen);
-		if (err) return err;
->>>>>>> a948da89
 
 		[, err] = await writeStringArray(w, this.suffixes);
 		if (err) return err;
@@ -62,21 +47,12 @@
 		return undefined;
 	}
 
-<<<<<<< HEAD
   /**
    * Decodes the message from the reader.
    */
   async decode(r: Reader): Promise<Error | undefined> {
     const [msgLen, , err1] = await readUint16(r);
     if (err1) return err1;
-=======
-	/**
-	 * Decodes the message from the reader.
-	 */
-	async decode(r: Reader): Promise<Error | undefined> {
-		const [msgLen, , err1] = await readVarint(r);
-		if (err1) return err1;
->>>>>>> a948da89
 
 		const buf = new Uint8Array(msgLen);
 		const [, err2] = await readFull(r, buf);
