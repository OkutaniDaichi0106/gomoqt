import type { Reader, Writer } from "@okudai/golikejs/io";
import {
<<<<<<< HEAD
  parseString,
  readFull,
  readUint16,
  stringLen,
  writeString,
  writeUint16,
=======
	parseString,
	readFull,
	readUint16,
	stringLen,
	writeString,
	writeUint16,
>>>>>>> 18bcd1b3
} from "./message.ts";

export interface AnnouncePleaseMessageInit {
	prefix?: string;
}

export class AnnouncePleaseMessage {
<<<<<<< HEAD
  prefix: string;

  constructor(init: AnnouncePleaseMessageInit = {}) {
    this.prefix = init.prefix ?? "";
  }

  /**
   * Returns the length of the message body (excluding the length prefix).
   */
  get len(): number {
    return stringLen(this.prefix);
  }

  /**
   * Encodes the message to the writer.
   */
  async encode(w: Writer): Promise<Error | undefined> {
    const msgLen = this.len;
    let err: Error | undefined;

    [, err] = await writeUint16(w, msgLen);
    if (err) return err;

    [, err] = await writeString(w, this.prefix);
    if (err) return err;

    return undefined;
  }

  /**
   * Decodes the message from the reader.
   */
  async decode(r: Reader): Promise<Error | undefined> {
    const [msgLen, , err1] = await readUint16(r);
    if (err1) return err1;

    const buf = new Uint8Array(msgLen);
    const [, err2] = await readFull(r, buf);
    if (err2) return err2;

    [this.prefix] = parseString(buf, 0);

    return undefined;
  }
=======
	prefix: string;

	constructor(init: AnnouncePleaseMessageInit = {}) {
		this.prefix = init.prefix ?? "";
	}

	/**
	 * Returns the length of the message body (excluding the length prefix).
	 */
	get len(): number {
		return stringLen(this.prefix);
	}

	/**
	 * Encodes the message to the writer.
	 */
	async encode(w: Writer): Promise<Error | undefined> {
		const msgLen = this.len;
		let err: Error | undefined;

		[, err] = await writeUint16(w, msgLen);
		if (err) return err;

		[, err] = await writeString(w, this.prefix);
		if (err) return err;

		return undefined;
	}

	/**
	 * Decodes the message from the reader.
	 */
	async decode(r: Reader): Promise<Error | undefined> {
		const [msgLen, , err1] = await readUint16(r);
		if (err1) return err1;

		const buf = new Uint8Array(msgLen);
		const [, err2] = await readFull(r, buf);
		if (err2) return err2;

		[this.prefix] = parseString(buf, 0);

		return undefined;
	}
>>>>>>> 18bcd1b3
}<|MERGE_RESOLUTION|>--- conflicted
+++ resolved
@@ -1,20 +1,11 @@
 import type { Reader, Writer } from "@okudai/golikejs/io";
 import {
-<<<<<<< HEAD
-  parseString,
-  readFull,
-  readUint16,
-  stringLen,
-  writeString,
-  writeUint16,
-=======
 	parseString,
 	readFull,
 	readUint16,
 	stringLen,
 	writeString,
 	writeUint16,
->>>>>>> 18bcd1b3
 } from "./message.ts";
 
 export interface AnnouncePleaseMessageInit {
@@ -22,52 +13,6 @@
 }
 
 export class AnnouncePleaseMessage {
-<<<<<<< HEAD
-  prefix: string;
-
-  constructor(init: AnnouncePleaseMessageInit = {}) {
-    this.prefix = init.prefix ?? "";
-  }
-
-  /**
-   * Returns the length of the message body (excluding the length prefix).
-   */
-  get len(): number {
-    return stringLen(this.prefix);
-  }
-
-  /**
-   * Encodes the message to the writer.
-   */
-  async encode(w: Writer): Promise<Error | undefined> {
-    const msgLen = this.len;
-    let err: Error | undefined;
-
-    [, err] = await writeUint16(w, msgLen);
-    if (err) return err;
-
-    [, err] = await writeString(w, this.prefix);
-    if (err) return err;
-
-    return undefined;
-  }
-
-  /**
-   * Decodes the message from the reader.
-   */
-  async decode(r: Reader): Promise<Error | undefined> {
-    const [msgLen, , err1] = await readUint16(r);
-    if (err1) return err1;
-
-    const buf = new Uint8Array(msgLen);
-    const [, err2] = await readFull(r, buf);
-    if (err2) return err2;
-
-    [this.prefix] = parseString(buf, 0);
-
-    return undefined;
-  }
-=======
 	prefix: string;
 
 	constructor(init: AnnouncePleaseMessageInit = {}) {
@@ -112,5 +57,4 @@
 
 		return undefined;
 	}
->>>>>>> 18bcd1b3
 }