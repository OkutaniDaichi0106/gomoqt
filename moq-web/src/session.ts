--- conflicted
+++ resolved
@@ -1,49 +1,30 @@
-<<<<<<< HEAD
-import { Versions,DEFAULT_CLIENT_VERSIONS } from "./internal.ts";
-import type { Version } from "./internal.ts";
-import { AnnouncePleaseMessage, AnnounceInitMessage, GroupMessage, SessionClientMessage, SessionServerMessage, SubscribeMessage, SubscribeOkMessage } from "./message.ts";
-import { Writer, Reader } from "./io.ts";
+import { DEFAULT_CLIENT_VERSIONS } from "./version.ts";
+import type { Version } from "./version.ts";
+import {
+	AnnounceInitMessage,
+	AnnouncePleaseMessage,
+	GroupMessage,
+	SessionClientMessage,
+	SessionServerMessage,
+	SubscribeMessage,
+	SubscribeOkMessage,
+} from "./internal/message/mod.ts";
+import { Reader, Writer } from "./internal/webtransport/mod.ts";
 import { Extensions } from "./internal/extensions.ts";
 import { SessionStream } from "./session_stream.ts";
-import { background, watchPromise } from "golikejs/context";
-import type { Context } from "golikejs/context";
+import { background, watchPromise } from "@okudai/golikejs/context";
+import type { Context } from "@okudai/golikejs/context";
 import { AnnouncementReader, AnnouncementWriter } from "./announce_stream.ts";
 import type { TrackPrefix } from "./track_prefix.ts";
 import { ReceiveSubscribeStream, SendSubscribeStream } from "./subscribe_stream.ts";
 import type { TrackConfig } from "./subscribe_stream.ts";
 import type { BroadcastPath } from "./broadcast_path.ts";
 import { TrackReader, TrackWriter } from "./track.ts";
-import { GroupReader, GroupWriter } from "./group_stream.ts";
 import type { TrackMux } from "./track_mux.ts";
 import { DefaultTrackMux } from "./track_mux.ts";
 import { BiStreamTypes, UniStreamTypes } from "./stream_type.ts";
 import { Queue } from "./internal/queue.ts";
-import type { Info } from "./info.ts";
-import type { TrackName, SubscribeID } from "./protocol.ts";
-=======
-import { Versions,DEFAULT_CLIENT_VERSIONS } from "./internal";
-import type { Version } from "./internal";
-import { AnnouncePleaseMessage, AnnounceInitMessage, GroupMessage, SessionClientMessage, SessionServerMessage, SubscribeMessage, SubscribeOkMessage } from "./message";
-import { Writer, Reader } from "./webtransport";
-import { Extensions } from "./internal/extensions";
-import { SessionStream } from "./session_stream";
-import { background, watchPromise } from "golikejs/context";
-import type { Context } from "golikejs/context";
-import { AnnouncementReader, AnnouncementWriter } from "./announce_stream";
-import type { TrackPrefix } from "./track_prefix";
-import { ReceiveSubscribeStream, SendSubscribeStream } from "./subscribe_stream";
-import type { TrackConfig } from "./subscribe_stream";
-import type { BroadcastPath } from "./broadcast_path";
-import { TrackReader, TrackWriter } from "./track";
-import { GroupReader, GroupWriter } from "./group_stream";
-import type { TrackMux } from "./track_mux";
-import { DefaultTrackMux } from "./track_mux";
-import { BiStreamTypes, UniStreamTypes } from "./stream_type";
-import { Queue } from "./internal/queue";
-import type { Info } from "./info";
-import type { SubscribeID } from "./internal/subscribe_id";
-import type { TrackName } from "./internal/track_name";
->>>>>>> 18b3051d
+import type { SubscribeID, TrackName } from "./alias.ts";
 
 export interface SessionInit {
 	conn: WebTransport;
@@ -53,9 +34,9 @@
 }
 
 export class Session {
-	readonly ready: Promise<void>
-	#conn: WebTransport
-	#sessionStream!: SessionStream
+	readonly ready: Promise<void>;
+	#conn: WebTransport;
+	#sessionStream!: SessionStream;
 	#ctx!: Context;
 
 	#wg: Promise<void>[] = [];
@@ -79,7 +60,7 @@
 		this.mux = init.mux ?? DefaultTrackMux;
 		this.ready = this.#setup(
 			init.versions ?? DEFAULT_CLIENT_VERSIONS,
-			init.extensions ?? new Extensions()
+			init.extensions ?? new Extensions(),
 		);
 	}
 
@@ -89,8 +70,8 @@
 		const stream = await this.#conn.createBidirectionalStream();
 		const streamId = this.#biStreamCounter;
 		this.#biStreamCounter += 4n;
-		const writer = new Writer({stream: stream.writable, streamId});
-		const reader = new Reader({stream: stream.readable, streamId});
+		const writer = new Writer({ stream: stream.writable, streamId });
+		const reader = new Reader({ stream: stream.readable, streamId });
 
 		// Send STREAM_TYPE
 		writer.writeUint8(BiStreamTypes.SessionStreamType);
@@ -111,12 +92,10 @@
 			throw err;
 		}
 
-		console.debug("moq: SESSION_CLIENT message sent.",
-			{
-				"message": req,
-				"streamId": streamId,
-			}
-		);
+		console.debug("moq: SESSION_CLIENT message sent.", {
+			"message": req,
+			"streamId": streamId,
+		});
 
 		// Receive the session server message
 		const rsp = new SessionServerMessage({});
@@ -126,11 +105,9 @@
 			throw err;
 		}
 
-		console.debug("moq: SESSION_SERVER message received.",
-			{
-				"message": rsp,
-			}
-		);
+		console.debug("moq: SESSION_SERVER message received.", {
+			"message": rsp,
+		});
 
 		// TODO: Check the version compatibility
 		if (!versions.has(rsp.version)) {
@@ -140,9 +117,9 @@
 		const connCtx = watchPromise(background(), this.#conn.closed); // TODO: Handle connection closure properly
 
 		this.#sessionStream = new SessionStream({
-			context: connCtx, 
-			writer, 
-			reader, 
+			context: connCtx,
+			writer,
+			reader,
 			client: req,
 			server: rsp,
 			detectFunc: async () => {
@@ -150,7 +127,7 @@
 				// TODO: Implement actual bitrate detection logic
 				await connCtx.done();
 				return 0; // Placeholder for bitrate detection logic
-			}
+			},
 		});
 
 		this.#ctx = this.#sessionStream.context;
@@ -162,12 +139,14 @@
 		return;
 	}
 
-	async acceptAnnounce(prefix: TrackPrefix): Promise<[AnnouncementReader, undefined] | [undefined, Error]> {
-		const stream = await this.#conn.createBidirectionalStream()
+	async acceptAnnounce(
+		prefix: TrackPrefix,
+	): Promise<[AnnouncementReader, undefined] | [undefined, Error]> {
+		const stream = await this.#conn.createBidirectionalStream();
 		const streamId = this.#biStreamCounter;
 		this.#biStreamCounter += 4n;
-		const writer = new Writer({stream: stream.writable, streamId});
-		const reader = new Reader({stream: stream.readable, streamId});
+		const writer = new Writer({ stream: stream.writable, streamId });
+		const reader = new Reader({ stream: stream.readable, streamId });
 
 		// Send STREAM_TYPE
 		writer.writeUint8(BiStreamTypes.AnnounceStreamType);
@@ -185,12 +164,10 @@
 			return [undefined, err];
 		}
 
-		console.debug(`moq: ANNOUNCE_PLEASE message sent.`,
-			{
-				"message": req,
-				"streamId": streamId,
-			}
-		)
+		console.debug(`moq: ANNOUNCE_PLEASE message sent.`, {
+			"message": req,
+			"streamId": streamId,
+		});
 
 		// Receive AnnounceInitMessage
 		const rsp = new AnnounceInitMessage({});
@@ -200,22 +177,24 @@
 			return [undefined, err];
 		}
 
-		console.debug(`moq: ANNOUNCE_INIT message received.`,
-			{
-				"prefix": prefix,
-				"message": rsp,
-			}
-		)
+		console.debug(`moq: ANNOUNCE_INIT message received.`, {
+			"prefix": prefix,
+			"message": rsp,
+		});
 
 		return [new AnnouncementReader(this.#ctx, writer, reader, req, rsp), undefined];
 	}
 
-	async subscribe(path: BroadcastPath, name: TrackName, config?: TrackConfig): Promise<[TrackReader, undefined] | [undefined, Error]> {
-		const stream = await this.#conn.createBidirectionalStream()
+	async subscribe(
+		path: BroadcastPath,
+		name: TrackName,
+		config?: TrackConfig,
+	): Promise<[TrackReader, undefined] | [undefined, Error]> {
+		const stream = await this.#conn.createBidirectionalStream();
 		const streamId = this.#biStreamCounter;
 		this.#biStreamCounter += 4n;
-		const writer = new Writer({stream: stream.writable, transfer: undefined, streamId});
-		const reader = new Reader({stream: stream.readable, transfer: undefined, streamId});
+		const writer = new Writer({ stream: stream.writable, transfer: undefined, streamId });
+		const reader = new Reader({ stream: stream.readable, transfer: undefined, streamId });
 
 		// Send STREAM_TYPE
 		writer.writeUint8(BiStreamTypes.SubscribeStreamType);
@@ -232,7 +211,7 @@
 			trackName: name,
 			trackPriority: config?.trackPriority ?? 0,
 			minGroupSequence: config?.minGroupSequence ?? 0n,
-			maxGroupSequence: config?.maxGroupSequence ?? 0n
+			maxGroupSequence: config?.maxGroupSequence ?? 0n,
 		});
 		err = await req.encode(writer);
 		if (err) {
@@ -240,12 +219,10 @@
 			return [undefined, err];
 		}
 
-		console.debug(`moq: SUBSCRIBE message sent.`,
-			{
-				"message": req,
-				"streamId": streamId,
-			}
-		)
+		console.debug(`moq: SUBSCRIBE message sent.`, {
+			"message": req,
+			"streamId": streamId,
+		});
 
 		const rsp = new SubscribeOkMessage({});
 		err = await rsp.decode(reader);
@@ -254,12 +231,10 @@
 			return [undefined, err];
 		}
 
-		console.debug(`moq: SUBSCRIBE_OK message received.`,
-			{
-				"subscribeId": req.subscribeId,
-				"message": req,
-			}
-		)
+		console.debug(`moq: SUBSCRIBE_OK message received.`, {
+			"subscribeId": req.subscribeId,
+			"message": req,
+		});
 
 		const subscribeStream = new SendSubscribeStream(this.#ctx, writer, reader, req, rsp);
 
@@ -273,7 +248,9 @@
 		const track = new TrackReader(
 			subscribeStream,
 			queue.dequeue,
-			() => {this.#enqueueFuncs.delete(req.subscribeId);}
+			() => {
+				this.#enqueueFuncs.delete(req.subscribeId);
+			},
 		);
 
 		return [track, undefined];
@@ -287,12 +264,10 @@
 			return;
 		}
 
-		console.debug("moq: GROUP message received.",
-			{
-				"message": req,
-				"streamId": reader.streamId,
-			}
-		)
+		console.debug("moq: GROUP message received.", {
+			"message": req,
+			"streamId": reader.streamId,
+		});
 
 		const enqueueFunc = this.#enqueueFuncs.get(req.subscribeId);
 		if (!enqueueFunc) {
@@ -313,12 +288,10 @@
 			return;
 		}
 
-		console.debug("moq: SUBSCRIBE message received.",
-			{
-				"message": req,
-				"streamId": streamId,
-			}
-		);
+		console.debug("moq: SUBSCRIBE message received.", {
+			"message": req,
+			"streamId": streamId,
+		});
 
 		const subscribeStream = new ReceiveSubscribeStream(this.#ctx, writer, reader, req);
 
@@ -327,11 +300,14 @@
 				const streamId = this.#uniStreamCounter;
 				this.#uniStreamCounter += 4n;
 				const stream = await this.#conn.createUnidirectionalStream();
-				const writer = new Writer({stream, streamId});
+				const writer = new Writer({ stream, streamId });
 				return [writer, undefined];
 			} catch (err) {
 				console.error("moq: failed to create unidirectional stream:", err);
-				return [undefined, new Error(`moq: failed to create unidirectional stream: ${err}`)];
+				return [
+					undefined,
+					new Error(`moq: failed to create unidirectional stream: ${err}`),
+				];
 			}
 		};
 
@@ -355,12 +331,10 @@
 			return;
 		}
 
-		console.debug("moq: ANNOUNCE_PLEASE message received.",
-			{
-				"message": req,
-				"streamId": streamId,
-			}
-		);
+		console.debug("moq: ANNOUNCE_PLEASE message received.", {
+			"message": req,
+			"streamId": streamId,
+		});
 
 		const stream = new AnnouncementWriter(this.#ctx, writer, reader, req);
 
@@ -375,7 +349,7 @@
 			let num: number | undefined;
 			let err: Error | undefined;
 			while (true) {
-				const {done, value} = await biStreams.read();
+				const { done, value } = await biStreams.read();
 				// biStreams.releaseLock(); // Release the lock after reading
 				if (done) {
 					console.error("Bidirectional stream closed");
@@ -384,8 +358,16 @@
 				const stream = value as WebTransportBidirectionalStream;
 				const streamId = this.#serverBiStreamCounter;
 				this.#serverBiStreamCounter += 4n;
-				const writer = new Writer({stream: stream.writable, transfer: undefined, streamId});
-				const reader = new Reader({stream: stream.readable, transfer: undefined, streamId});
+				const writer = new Writer({
+					stream: stream.writable,
+					transfer: undefined,
+					streamId,
+				});
+				const reader = new Reader({
+					stream: stream.readable,
+					transfer: undefined,
+					streamId,
+				});
 				[num, err] = await reader.readUint8();
 				if (err) {
 					console.error("Failed to read from bidirectional stream:", err);
@@ -417,15 +399,18 @@
 			let num: number | undefined;
 			let err: Error | undefined;
 			while (true) {
-				const {done, value} = await uniStreams.read();
+				const { done, value } = await uniStreams.read();
 				if (done) {
 					console.log("Unidirectional stream reader closed");
 					break;
 				}
 
-				const reader = new Reader({stream: value as ReadableStream<Uint8Array<ArrayBufferLike>>, transfer: undefined, streamId: this.#serverUniStreamCounter});
+				const reader = new Reader({
+					stream: value as ReadableStream<Uint8Array<ArrayBufferLike>>,
+					transfer: undefined,
+					streamId: this.#serverUniStreamCounter,
+				});
 				this.#serverUniStreamCounter += 4n;
-
 
 				// Read the first byte to determine the stream type
 				[num, err] = await reader.readUint8();
@@ -457,7 +442,7 @@
 
 		this.#conn.close({
 			closeCode: 0x0, // Normal closure
-			reason: "No Error"
+			reason: "No Error",
 		});
 
 		await Promise.allSettled(this.#wg);
