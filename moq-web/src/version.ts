export type Version = number;

export const Versions = {
<<<<<<< HEAD
  LITE_DRAFT_01: 0xff0dad01 as Version,
  LITE_DRAFT_02: 0xff0dad02 as Version,
=======
	LITE_DRAFT_01: 0xff0dad01 as Version,
	LITE_DRAFT_02: 0xff0dad02 as Version,
>>>>>>> 18bcd1b3
} as const;

export const DEFAULT_VERSION: Version = Versions.LITE_DRAFT_01;

export const DEFAULT_CLIENT_VERSIONS: Set<Version> = new Set([
<<<<<<< HEAD
  Versions.LITE_DRAFT_01,
=======
	Versions.LITE_DRAFT_01,
>>>>>>> 18bcd1b3
]);<|MERGE_RESOLUTION|>--- conflicted
+++ resolved
@@ -1,21 +1,12 @@
 export type Version = number;
 
 export const Versions = {
-<<<<<<< HEAD
-  LITE_DRAFT_01: 0xff0dad01 as Version,
-  LITE_DRAFT_02: 0xff0dad02 as Version,
-=======
 	LITE_DRAFT_01: 0xff0dad01 as Version,
 	LITE_DRAFT_02: 0xff0dad02 as Version,
->>>>>>> 18bcd1b3
 } as const;
 
 export const DEFAULT_VERSION: Version = Versions.LITE_DRAFT_01;
 
 export const DEFAULT_CLIENT_VERSIONS: Set<Version> = new Set([
-<<<<<<< HEAD
-  Versions.LITE_DRAFT_01,
-=======
 	Versions.LITE_DRAFT_01,
->>>>>>> 18bcd1b3
 ]);